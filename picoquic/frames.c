--- conflicted
+++ resolved
@@ -1035,10 +1035,9 @@
 }
 
 void picoquic_check_spurious_retransmission(picoquic_cnx_t* cnx,
-    uint64_t start_of_range, uint64_t end_of_range, uint64_t current_time,
-    picoquic_packet_context_enum pc)
-{
-    picoquic_packet* p = cnx->pkt_ctx[pc].retransmitted_newest;
+    uint64_t start_of_range, uint64_t end_of_range, uint64_t current_time)
+{
+    picoquic_packet* p = cnx->retransmitted_newest;
 
     while (p != NULL) {
         picoquic_packet* should_delete = NULL;
@@ -1046,8 +1045,8 @@
         if (p->sequence_number >= start_of_range && p->sequence_number <= end_of_range) {
 
             uint64_t max_spurious_rtt = current_time - p->send_time;
-            uint64_t max_reorder_delay = cnx->pkt_ctx[pc].latest_time_acknowledged - p->send_time;
-            uint64_t max_reorder_gap = cnx->pkt_ctx[pc].highest_acknowledged - p->sequence_number;
+            uint64_t max_reorder_delay = cnx->latest_time_acknowledged - p->send_time;
+            uint64_t max_reorder_gap = cnx->highest_acknowledged - p->sequence_number;
             picoquic_path_t * old_path = p->send_path;
 
             if (p->length + p->checksum_overhead > old_path->send_mtu) {
@@ -1072,7 +1071,7 @@
 
             cnx->nb_spurious++;
             should_delete = p;
-        } else if (p->send_time + PICOQUIC_SPURIOUS_RETRANSMIT_DELAY_MAX < cnx->pkt_ctx[pc].latest_time_acknowledged) {
+        } else if (p->send_time + PICOQUIC_SPURIOUS_RETRANSMIT_DELAY_MAX < cnx->latest_time_acknowledged) {
             should_delete = p;
         }
 
@@ -1080,13 +1079,13 @@
 
         if (should_delete != NULL) {
             if (should_delete->previous_packet == NULL) {
-                cnx->pkt_ctx[pc].retransmitted_newest = should_delete->next_packet;
+                cnx->retransmitted_newest = should_delete->next_packet;
             } else {
                 should_delete->previous_packet->next_packet = should_delete->next_packet;
             }
 
             if (should_delete->next_packet == NULL) {
-                cnx->pkt_ctx[pc].retransmitted_oldest = should_delete->previous_packet;
+                cnx->retransmitted_oldest = should_delete->previous_packet;
             } else {
                 should_delete->next_packet->previous_packet = should_delete->previous_packet;
             }
@@ -1097,13 +1096,13 @@
 }
 
 static picoquic_packet* picoquic_update_rtt(picoquic_cnx_t* cnx, uint64_t largest,
-    uint64_t current_time, uint64_t ack_delay, picoquic_packet_context_enum pc)
-{
-    picoquic_packet* packet = cnx->pkt_ctx[pc].retransmit_newest;
+    uint64_t current_time, uint64_t ack_delay)
+{
+    picoquic_packet* packet = cnx->retransmit_newest;
 
     /* Check whether this is a new acknowledgement */
-    if (largest > cnx->pkt_ctx[pc].highest_acknowledged || cnx->pkt_ctx[pc].first_sack_item.start_of_sack_range == (uint64_t)((int64_t)-1)) {
-        cnx->pkt_ctx[pc].highest_acknowledged = largest;
+    if (largest > cnx->highest_acknowledged || cnx->first_sack_item.start_of_sack_range == (uint64_t)((int64_t)-1)) {
+        cnx->highest_acknowledged = largest;
 
         if (ack_delay < PICOQUIC_ACK_DELAY_MAX) {
             /* if the ACK is reasonably recent, use it to update the RTT */
@@ -1121,8 +1120,8 @@
                 uint64_t acknowledged_time = current_time - ack_delay;
                 int64_t rtt_estimate = acknowledged_time - packet->send_time;
 
-                if (cnx->pkt_ctx[pc].latest_time_acknowledged < packet->send_time) {
-                    cnx->pkt_ctx[pc].latest_time_acknowledged = packet->send_time;
+                if (cnx->latest_time_acknowledged < packet->send_time) {
+                    cnx->latest_time_acknowledged = packet->send_time;
                 }
                 cnx->latest_progress_time = current_time;
 
@@ -1138,9 +1137,9 @@
                         old_path->rtt_variant = rtt_estimate / 2;
                         old_path->rtt_min = rtt_estimate;
                         old_path->retransmit_timer = 3 * rtt_estimate + old_path->max_ack_delay;
-                        cnx->pkt_ctx[pc].ack_delay_local = old_path->rtt_min / 4;
-                        if (cnx->pkt_ctx[pc].ack_delay_local < 1000) {
-                            cnx->pkt_ctx[pc].ack_delay_local = 1000;
+                        cnx->ack_delay_local = old_path->rtt_min / 4;
+                        if (cnx->ack_delay_local < 1000) {
+                            cnx->ack_delay_local = 1000;
                         }
                     } else {
                         /* Computation per RFC 6298 */
@@ -1158,11 +1157,11 @@
                         if (rtt_estimate < (int64_t)old_path->rtt_min) {
                             old_path->rtt_min = rtt_estimate;
 
-                            cnx->pkt_ctx[pc].ack_delay_local = old_path->rtt_min / 4;
-                            if (cnx->pkt_ctx[pc].ack_delay_local < 1000) {
-                                cnx->pkt_ctx[pc].ack_delay_local = 1000;
-                            } else if (cnx->pkt_ctx[pc].ack_delay_local > 10000) {
-                                cnx->pkt_ctx[pc].ack_delay_local = 10000;
+                            cnx->ack_delay_local = old_path->rtt_min / 4;
+                            if (cnx->ack_delay_local < 1000) {
+                                cnx->ack_delay_local = 1000;
+                            } else if (cnx->ack_delay_local > 10000) {
+                                cnx->ack_delay_local = 10000;
                             }
                         }
 
@@ -1390,8 +1389,8 @@
 
     while (ret == 0 && byte_index < p->length) {
         if (p->bytes[byte_index] == picoquic_frame_type_ack) {
-            ret = picoquic_process_ack_of_ack_frame(&cnx->pkt_ctx[p->pc].first_sack_item, 
-                &p->bytes[byte_index], p->length - byte_index, &frame_length);
+            ret = picoquic_process_ack_of_ack_frame(&cnx->first_sack_item, &p->bytes[byte_index],
+                p->length - byte_index, &frame_length);
             byte_index += frame_length;
         } else if (PICOQUIC_IN_RANGE(p->bytes[byte_index], picoquic_frame_type_stream_range_min, picoquic_frame_type_stream_range_max)) {
             ret = picoquic_process_ack_of_stream_frame(cnx, &p->bytes[byte_index], p->length - byte_index, &frame_length);
@@ -1404,16 +1403,9 @@
     }
 }
 
-<<<<<<< HEAD
-static picoquic_packet* picoquic_process_ack_range(
-    picoquic_cnx_t* cnx, picoquic_packet_context_enum pc,
-    uint64_t highest, uint64_t range, picoquic_packet* p,
-    uint64_t current_time)
-=======
 static int picoquic_process_ack_range(
     picoquic_cnx_t* cnx, uint64_t highest, uint64_t range, picoquic_packet** ppacket,
     uint64_t current_time, int epoch)
->>>>>>> 1a118722
 {
     picoquic_packet* p = *ppacket;
     int ret = 0;
@@ -1423,8 +1415,6 @@
             p = p->next_packet;
         } else {
             if (p->sequence_number == highest) {
-<<<<<<< HEAD
-=======
 #if 0
                 /* TODO: check ack range per epoch */
                 if (restricted) {
@@ -1437,7 +1427,6 @@
                     }
                 }
 #endif
->>>>>>> 1a118722
                 /* TODO: RTT Estimate */
                 picoquic_packet* next = p->next_packet;
                 picoquic_path_t * old_path = p->send_path;
@@ -1460,7 +1449,7 @@
                 picoquic_dequeue_retransmit_packet(cnx, p, 1);
                 p = next;
                 /* Any acknowledgement shows progress */
-                cnx->pkt_ctx[pc].nb_retransmit = 0;
+                cnx->nb_retransmit = 0;
             }
 
             range--;
@@ -1478,11 +1467,7 @@
     uint64_t num_block;
     uint64_t largest;
     uint64_t ack_delay;
-<<<<<<< HEAD
-    picoquic_packet_context_enum pc = picoquic_context_from_epoch(epoch);
-=======
     size_t   consumed;
->>>>>>> 1a118722
 
     if (picoquic_parse_ack_header(bytes, bytes_max-bytes, &num_block, &largest, &ack_delay, &consumed,
                                   cnx->remote_parameters.ack_delay_exponent) != 0) {
@@ -1492,7 +1477,7 @@
         bytes += consumed;
 
         /* Attempt to update the RTT */ /* TODO: different ack spaces for different epochs */
-        picoquic_packet* top_packet = picoquic_update_rtt(cnx, largest, current_time, ack_delay, pc);
+        picoquic_packet* top_packet = picoquic_update_rtt(cnx, largest, current_time, ack_delay);
 
         while (bytes != NULL) {
             uint64_t range;
@@ -1513,20 +1498,13 @@
                 break;
             }
 
-<<<<<<< HEAD
-            top_packet = picoquic_process_ack_range(cnx, pc, largest, range,
-                top_packet, current_time);
-
-            if (ret != 0) {
-=======
             if (picoquic_process_ack_range(cnx, largest, range, &top_packet, current_time, epoch) != 0) {
                 bytes = NULL;
->>>>>>> 1a118722
                 break;
             }
 
             if (range > 0) {
-                picoquic_check_spurious_retransmission(cnx, largest + 1 - range, largest, current_time, pc);
+                picoquic_check_spurious_retransmission(cnx, largest + 1 - range, largest, current_time);
             }
 
             if (num_block-- == 0)
@@ -1559,7 +1537,6 @@
 }
 
 int picoquic_prepare_ack_frame(picoquic_cnx_t* cnx, uint64_t current_time,
-    picoquic_packet_context_enum pc,
     uint8_t* bytes, size_t bytes_max, size_t* consumed)
 {
     int ret = 0;
@@ -1568,7 +1545,7 @@
     size_t l_largest = 0;
     size_t l_delay = 0;
     size_t l_first_range = 0;
-    picoquic_sack_item_t* next_sack = cnx->pkt_ctx[pc].first_sack_item.next_sack;
+    picoquic_sack_item_t* next_sack = cnx->first_sack_item.next_sack;
     uint64_t ack_delay = 0;
     uint64_t ack_range = 0;
     uint64_t ack_gap = 0;
@@ -1577,7 +1554,7 @@
     uint8_t ack_type_byte = picoquic_frame_type_ack;
 
     /* Check that there is enough room in the packet, and something to acknowledge */
-    if (cnx->pkt_ctx[pc].first_sack_item.start_of_sack_range == (uint64_t)((int64_t)-1)) {
+    if (cnx->first_sack_item.start_of_sack_range == (uint64_t)((int64_t)-1)) {
         *consumed = 0;
     } else if (bytes_max < 13) {
         /* A valid ACK, with our encoding, uses at least 13 bytes.
@@ -1591,13 +1568,13 @@
         /* Encode the largest seen */
         if (byte_index < bytes_max) {
             l_largest = picoquic_varint_encode(bytes + byte_index, bytes_max - byte_index,
-                cnx->pkt_ctx[pc].first_sack_item.end_of_sack_range);
+                cnx->first_sack_item.end_of_sack_range);
             byte_index += l_largest;
         }
         /* Encode the ack delay */
         if (byte_index < bytes_max) {
-            if (current_time > cnx->pkt_ctx[pc].time_stamp_largest_received) {
-                ack_delay = current_time - cnx->pkt_ctx[pc].time_stamp_largest_received;
+            if (current_time > cnx->time_stamp_largest_received) {
+                ack_delay = current_time - cnx->time_stamp_largest_received;
                 ack_delay >>= cnx->local_parameters.ack_delay_exponent;
             }
             l_delay = picoquic_varint_encode(bytes + byte_index, bytes_max - byte_index,
@@ -1609,7 +1586,7 @@
         byte_index++;
         /* Encode the size of the first ack range */
         if (byte_index < bytes_max) {
-            ack_range = cnx->pkt_ctx[pc].first_sack_item.end_of_sack_range - cnx->pkt_ctx[pc].first_sack_item.start_of_sack_range;
+            ack_range = cnx->first_sack_item.end_of_sack_range - cnx->first_sack_item.start_of_sack_range;
             l_first_range = picoquic_varint_encode(bytes + byte_index, bytes_max - byte_index,
                 ack_range);
             byte_index += l_first_range;
@@ -1621,8 +1598,8 @@
             ret = PICOQUIC_ERROR_FRAME_BUFFER_TOO_SMALL;
         } else {
             /* Set the lowest acknowledged */
-            lowest_acknowledged = cnx->pkt_ctx[pc].first_sack_item.start_of_sack_range;
-            /* Encode the ack blocks that fit in the allocated space */
+            lowest_acknowledged = cnx->first_sack_item.start_of_sack_range;
+            /* Encode the ack blocks that fir in the allocated space */
             while (num_block < 63 && next_sack != NULL) {
                 size_t l_gap = 0;
                 size_t l_range = 0;
@@ -1653,27 +1630,26 @@
             bytes[num_block_index] = (uint8_t)num_block;
 
             /* Remember the ACK value and time */
-            cnx->pkt_ctx[pc].highest_ack_sent = cnx->pkt_ctx[pc].first_sack_item.end_of_sack_range;
-            cnx->pkt_ctx[pc].highest_ack_time = current_time;
+            cnx->highest_ack_sent = cnx->first_sack_item.end_of_sack_range;
+            cnx->highest_ack_time = current_time;
 
             *consumed = byte_index;
         }
     }
 
     if (ret == 0) {
-        cnx->pkt_ctx[pc].ack_needed = 0;
+        cnx->ack_needed = 0;
     }
 
     return ret;
 }
 
-int picoquic_is_ack_needed(picoquic_cnx_t* cnx, uint64_t current_time, picoquic_packet_context_enum pc)
+int picoquic_is_ack_needed(picoquic_cnx_t* cnx, uint64_t current_time)
 {
     int ret = 0;
 
-    if (cnx->pkt_ctx[pc].highest_ack_sent + 2 <= cnx->pkt_ctx[pc].first_sack_item.end_of_sack_range || 
-        cnx->pkt_ctx[pc].highest_ack_time + cnx->pkt_ctx[pc].ack_delay_local <= current_time) {
-        ret = cnx->pkt_ctx[pc].ack_needed;
+    if (cnx->highest_ack_sent + 2 <= cnx->first_sack_item.end_of_sack_range || cnx->highest_ack_time + cnx->ack_delay_local <= current_time) {
+        ret = cnx->ack_needed;
     }
 
     return ret;
@@ -2101,14 +2077,8 @@
 int picoquic_decode_frames(picoquic_cnx_t* cnx, uint8_t* bytes,
     size_t bytes_maxsize, int epoch, uint64_t current_time)
 {
-<<<<<<< HEAD
-    int ret = 0;
-    size_t byte_index = 0;
-    picoquic_packet_context_enum pc = picoquic_context_from_epoch(epoch);
-=======
     const uint8_t *bytes_max = bytes + bytes_maxsize;
     int ack_needed = 0;
->>>>>>> 1a118722
 
     while (bytes != NULL && bytes < bytes_max) {
         uint8_t first_byte = bytes[0];
@@ -2116,18 +2086,9 @@
         if (PICOQUIC_IN_RANGE(first_byte, picoquic_frame_type_stream_range_min, picoquic_frame_type_stream_range_max)) {
             if (epoch != 1 && epoch != 3) {
                 DBG_PRINTF("Data frame (0x%x), when only TLS stream is expected", first_byte);
-<<<<<<< HEAD
-                ret = picoquic_connection_error(cnx, PICOQUIC_TRANSPORT_PROTOCOL_VIOLATION);
-            } else {
-                ret = picoquic_decode_stream_frame(cnx, bytes + byte_index,
-                    bytes_max - byte_index, &consumed, current_time);
-                cnx->pkt_ctx[pc].ack_needed = 1;
-                byte_index += consumed;
-=======
                 picoquic_connection_error(cnx, PICOQUIC_TRANSPORT_PROTOCOL_VIOLATION);
                 bytes = NULL;
                 break;
->>>>>>> 1a118722
             }
 
             bytes = picoquic_decode_stream_frame(cnx, bytes, bytes_max, current_time);
@@ -2214,18 +2175,11 @@
                 ack_needed = 1;
                 break;
 
-<<<<<<< HEAD
-                if (ret == 0 && ack_needed != 0) {
-                    cnx->latest_progress_time = current_time;
-                    cnx->pkt_ctx[pc].ack_needed = 1;
-                }
-=======
             default:
                 /* Not implemented yet! */
                 picoquic_connection_error(cnx, PICOQUIC_TRANSPORT_FRAME_FORMAT_ERROR);
                 bytes = NULL;
                 break;
->>>>>>> 1a118722
             }
         }
     }
